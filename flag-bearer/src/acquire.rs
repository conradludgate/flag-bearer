--- conflicted
+++ resolved
@@ -91,60 +91,16 @@
     }
 }
 
-<<<<<<< HEAD
-struct Acquire<'a, S: SemaphoreState + ?Sized> {
-    // #[pin]
-    node: Node<PinQueue<S::Params, S::Permit, S::Closeable>>,
-    sem: &'a Semaphore<S>,
-    params: Option<S::Params>,
-}
-
-impl<S: SemaphoreState + ?Sized> Acquire<'_, S> {
-    fn pinned_drop(this: Pin<&mut Self>) {
-        let this = this.project();
-        let Some(node) = this.node.initialized_mut() else {
-            return;
-        };
-        let mut state = this.sem.state.lock();
-        match &mut state.queue {
-            Ok(queue) => {
-                let (data, _unprotected) = node.reset(queue);
-                if let NodeData::Removed(Ok(permit)) = data {
-                    state.state.release(permit);
-                }
-                state.check();
-            }
-            Err(_closed) => {
-                let (permit, ()) = unsafe { node.take_removed_unchecked() };
-                if let Ok(permit) = permit {
-                    state.state.release(permit);
-                }
-            }
-        }
-    }
-}
-
-const _: () = {
-    #[allow(clippy::type_complexity)]
-    struct Projection<'__pin, 'a, S: SemaphoreState + ?Sized>
-=======
 pin_project_lite::pin_project! {
     struct Acquire<'a, S>
->>>>>>> 62a478c4
     where
         S: ?Sized,
         S: SemaphoreState,
     {
-<<<<<<< HEAD
-        sem: &'__pin mut &'a Semaphore<S>,
-        node: Pin<&'__pin mut Node<PinQueue<S::Params, S::Permit, S::Closeable>>>,
-        params: &'__pin mut Option<S::Params>,
-=======
         #[pin]
-        node: Node<PinQueue<S::Params, S::Permit>>,
+        node: Node<PinQueue<S::Params, S::Permit, S::Closeable>>,
         sem: &'a Semaphore<S>,
         params: Option<S::Params>,
->>>>>>> 62a478c4
     }
 
     impl<S> PinnedDrop for Acquire<'_, S>
@@ -158,18 +114,21 @@
                 return;
             };
             let mut state = this.sem.state.lock();
-            if let Some(queue) = &mut state.queue {
-                let (data, _unprotected) = node.reset(queue);
-                if let NodeData::Removed(Ok(permit)) = data {
-                    state.state.release(permit);
+            match &mut state.queue {
+                Ok(queue) => {
+                    let (data, _unprotected) = node.reset(queue);
+                    if let NodeData::Removed(Ok(permit)) = data {
+                        state.state.release(permit);
+                    }
+                    state.check();
                 }
-                state.check();
-            } else {
-                let (permit, ()) = unsafe { node.take_removed_unchecked() };
-                if let Ok(permit) = permit {
-                    state.state.release(permit);
+                Err(_closed) => {
+                    let (permit, ()) = unsafe { node.take_removed_unchecked() };
+                    if let Ok(permit) = permit {
+                        state.state.release(permit);
+                    }
                 }
-            };
+            }
         }
     }
 }
